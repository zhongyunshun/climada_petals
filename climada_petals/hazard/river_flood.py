"""
This file is part of CLIMADA.

Copyright (C) 2017 ETH Zurich, CLIMADA contributors listed in AUTHORS.

CLIMADA is free software: you can redistribute it and/or modify it under the
terms of the GNU General Public License as published by the Free
Software Foundation, version 3.

CLIMADA is distributed in the hope that it will be useful, but WITHOUT ANY
WARRANTY; without even the implied warranty of MERCHANTABILITY or FITNESS FOR A
PARTICULAR PURPOSE.  See the GNU General Public License for more details.

You should have received a copy of the GNU General Public License along
with CLIMADA. If not, see <https://www.gnu.org/licenses/>.

---

Define RiverFlood class.
"""

__all__ = ['RiverFlood']

import logging
import datetime as dt
import copy
from pathlib import Path
import numpy as np
import scipy as sp
import xarray as xr
import pandas as pd
import geopandas as gpd
from rasterio.warp import Resampling
from climada.util.constants import RIVER_FLOOD_REGIONS_CSV
import climada.util.coordinates as u_coord
from climada.hazard.base import Hazard
from climada.hazard.centroids import Centroids

NATID_INFO = pd.read_csv(RIVER_FLOOD_REGIONS_CSV)


LOGGER = logging.getLogger(__name__)

HAZ_TYPE = 'RF'
"""Hazard type acronym RiverFlood"""


class RiverFlood(Hazard):
    """Contains flood events
    Flood intensities are calculated by means of the
    CaMa-Flood global hydrodynamic model

    Attributes
    ----------
    fla_event : 1d array(n_events)
        total flooded area for every event
    fla_annual : 1d array (n_years)
        total flooded area for every year
    fla_ann_av : float
        average flooded area per year
    fla_ev_av : float
        average flooded area per event
    fla_ann_centr : 2d array(n_years x n_centroids)
        flooded area in
        every centroid for every event
    fla_ev_centr : 2d array(n_events x n_centroids)
        flooded area in
        every centroid for every event
    """

    def __init__(self):
        """Empty constructor"""

        Hazard.__init__(self, HAZ_TYPE)

    def set_from_nc(self, dph_path=None, frc_path=None, origin=False,
                    centroids=None, countries=None, reg=None, shape=None, ISINatIDGrid=False,
                    years=None):
        """Wrapper to fill hazard from nc_flood file

        Parameters
        ----------
        dph_path : string
            Flood file to read (depth)
        frc_path : string
            Flood file to read (fraction)
        origin : bool
            Historical or probabilistic event
        centroids : Centroids
            centroids to extract
        countries : list of countries ISO3
            selection of countries
            (reg must be None!)
        reg : list of regions
            can be set with region code if whole areas
            are considered (if not None, countries and centroids
            are ignored)
        ISINatIDGrid : Bool
            Indicates whether ISIMIP_NatIDGrid is used
        years : int list
            years that are considered

        Raises
        ------
        NameError
        """
        if years is None:
            years = [2000]
        if dph_path is None:
            raise NameError('No flood-depth-path set')
        if frc_path is None:
            raise NameError('No flood-fraction-path set')
        if not Path(dph_path).exists():
            raise NameError('Invalid flood-file path %s' % dph_path)
        if not Path(frc_path).exists():
            raise NameError('Invalid flood-file path %s' % frc_path)

        with xr.open_dataset(dph_path) as flood_dph:
            time = flood_dph.time.data

        event_index = self._select_event(time, years)
        bands = event_index + 1

        if countries or reg:
            # centroids as points
            if ISINatIDGrid:

                dest_centroids = RiverFlood._select_exact_area(countries, reg)[0]
                meta_centroids = copy.copy(dest_centroids)
                meta_centroids.set_lat_lon_to_meta()

<<<<<<< HEAD
                # TODO: replace this call to `set_raster` with a call to `from_raster` when
                # replacing `set_from_nc` with a @classmethod `from_nc`
                self.set_raster(files_intensity=[dph_path],
=======
                self.set_raster(haz_type=HAZ_TYPE,
                                files_intensity=[dph_path],
>>>>>>> b35eea2d
                                files_fraction=[frc_path], band=bands.tolist(),
                                transform=meta_centroids.meta['transform'],
                                width=meta_centroids.meta['width'],
                                height=meta_centroids.meta['height'],
                                resampling=Resampling.nearest)
                x_i = ((dest_centroids.lon - self.centroids.meta['transform'][2]) /
                       self.centroids.meta['transform'][0]).astype(int)
                y_i = ((dest_centroids.lat - self.centroids.meta['transform'][5]) /
                       self.centroids.meta['transform'][4]).astype(int)

                fraction = self.fraction[:, y_i * self.centroids.meta['width'] + x_i]
                intensity = self.intensity[:, y_i * self.centroids.meta['width'] + x_i]

                self.centroids = dest_centroids
                self.intensity = sp.sparse.csr_matrix(intensity)
                self.fraction = sp.sparse.csr_matrix(fraction)
            else:
                if reg:
                    iso_codes = u_coord.region2isos(reg)
                    # envelope containing counties
                    cntry_geom = u_coord.get_land_geometry(iso_codes)
<<<<<<< HEAD
                    # TODO: replace this call to `set_raster` with a call to `from_raster` when
                    # replacing `set_from_nc` with a @classmethod `from_nc`
                    self.set_raster(files_intensity=[dph_path],
=======
                    self.set_raster(haz_type=HAZ_TYPE,
                                    files_intensity=[dph_path],
>>>>>>> b35eea2d
                                    files_fraction=[frc_path],
                                    band=bands.tolist(),
                                    geometry=cntry_geom)
                    # self.centroids.set_meta_to_lat_lon()
                else:
                    cntry_geom = u_coord.get_land_geometry(countries)
<<<<<<< HEAD
                    # TODO: replace this call to `set_raster` with a call to `from_raster` when
                    # replacing `set_from_nc` with a @classmethod `from_nc`
                    self.set_raster(files_intensity=[dph_path],
=======
                    self.set_raster(haz_type=HAZ_TYPE,
                                    files_intensity=[dph_path],
>>>>>>> b35eea2d
                                    files_fraction=[frc_path],
                                    band=bands.tolist(),
                                    geometry=cntry_geom)
                    # self.centroids.set_meta_to_lat_lon()

        elif shape:
            shapes = gpd.read_file(shape)

            rand_geom = shapes.geometry[0]

<<<<<<< HEAD
            # TODO: replace this call to `set_raster` with a call to `from_raster` when
            # replacing `set_from_nc` with a @classmethod `from_nc`
            self.set_raster(files_intensity=[dph_path],
=======
            self.set_raster(haz_type=HAZ_TYPE,
                            files_intensity=[dph_path],
>>>>>>> b35eea2d
                            files_fraction=[frc_path],
                            band=bands.tolist(),
                            geometry=rand_geom)
            return

        elif not centroids:
            # centroids as raster
<<<<<<< HEAD
            # TODO: replace this call to `set_raster` with a call to `from_raster` when
            # replacing `set_from_nc` with a @classmethod `from_nc`
            self.set_raster(files_intensity=[dph_path],
=======
            self.set_raster(haz_type=HAZ_TYPE,
                            files_intensity=[dph_path],
>>>>>>> b35eea2d
                            files_fraction=[frc_path],
                            band=bands.tolist())
            # self.centroids.set_meta_to_lat_lon()

        else:  # use given centroids
            # if centroids.meta or grid_is_regular(centroids)[0]:
            #TODO: implement case when meta or regulargrid is defined
            #      centroids.meta or grid_is_regular(centroidsxarray)[0]:
            #      centroids>flood --> error
            #      reprojection, resampling.average (centroids< flood)
            #      (transform)
            #      reprojection change resampling"""
            # else:
            if centroids.meta:
                centroids.set_meta_to_lat_lon()
            metafrc, fraction = u_coord.read_raster(frc_path, band=bands.tolist())
            metaint, intensity = u_coord.read_raster(dph_path, band=bands.tolist())
            x_i = ((centroids.lon - metafrc['transform'][2]) /
                   metafrc['transform'][0]).astype(int)
            y_i = ((centroids.lat - metafrc['transform'][5]) /
                   metafrc['transform'][4]).astype(int)
            fraction = fraction[:, y_i * metafrc['width'] + x_i]
            intensity = intensity[:, y_i * metaint['width'] + x_i]
            self.centroids = centroids
            self.intensity = sp.sparse.csr_matrix(intensity)
            self.fraction = sp.sparse.csr_matrix(fraction)

        self.units = 'm'
        self.tag.file_name = str(dph_path) + ';' + str(frc_path)
        self.event_id = np.arange(self.intensity.shape[0])
        self.event_name = list(map(str, years))

        if origin:
            self.orig = np.ones(self.size, bool)
        else:
            self.orig = np.zeros(self.size, bool)

        self.frequency = np.ones(self.size) / self.size

        with xr.open_dataset(dph_path) as flood_dph:
            self.date = np.array([dt.datetime(flood_dph.time[i].dt.year,
                                              flood_dph.time[i].dt.month,
                                              flood_dph.time[i].dt.day).toordinal()
                                  for i in event_index])

    def _select_event(self, time, years):
        """
        Selects events only in specific years and returns corresponding event
        indices

        Parameters
        ----------
        time :
            event time stemps (array datetime64)
        years :
            years to be selcted (int array)

        Raises
        ------
        KeyError

        Returns
        -------
        event indices (int array)
        """
        event_names = pd.to_datetime(time).year
        event_index = np.where(np.isin(event_names, years))[0]
        if len(event_index) == 0:
            raise AttributeError('No events found for selected %s' % years)
        self.event_name = list(map(str, pd.to_datetime(time[event_index])))
        return event_index

    def exclude_trends(self, fld_trend_path, dis):
        """
        Function allows to exclude flood impacts that are caused in areas
        exposed discharge trends other than the selected one. (This function
        is only needed for very specific applications)

        Raises
        ------
        NameError
        """
        if not Path(fld_trend_path).exists():
            raise NameError('Invalid ReturnLevel-file path %s' % fld_trend_path)
        else:
            metafrc, trend_data = u_coord.read_raster(fld_trend_path, band=[1])
            x_i = ((self.centroids.lon - metafrc['transform'][2]) /
                   metafrc['transform'][0]).astype(int)
            y_i = ((self.centroids.lat - metafrc['transform'][5]) /
                   metafrc['transform'][4]).astype(int)

        trend = trend_data[:, y_i * metafrc['width'] + x_i]

        if dis == 'pos':
            dis_map = np.greater(trend, 0)
        else:
            dis_map = np.less(trend, 0)

        new_trends = dis_map.astype(int)

        new_intensity = np.multiply(self.intensity.todense(), new_trends)
        new_fraction = np.multiply(self.fraction.todense(), new_trends)

        self.intensity = sp.sparse.csr_matrix(new_intensity)
        self.fraction = sp.sparse.csr_matrix(new_fraction)

    def exclude_returnlevel(self, frc_path):
        """
        Function allows to exclude flood impacts below a certain return level
        by manipulating flood fractions in a way that the array flooded more
        frequently than the treshold value is excluded. (This function
        is only needed for very specific applications)

        Raises
        ------
        NameError
        """

        if not Path(frc_path).exists():
            raise NameError('Invalid ReturnLevel-file path %s' % frc_path)
        else:
            metafrc, fraction = u_coord.read_raster(frc_path, band=[1])
            x_i = ((self.centroids.lon - metafrc['transform'][2]) /
                   metafrc['transform'][0]).astype(int)
            y_i = ((self.centroids.lat - metafrc['transform'][5]) /
                   metafrc['transform'][4]).astype(int)
            fraction = fraction[:, y_i * metafrc['width'] + x_i]
            new_fraction = np.array(np.subtract(self.fraction.todense(),
                                                fraction))
            new_fraction = new_fraction.clip(0)
            self.fraction = sp.sparse.csr_matrix(new_fraction)

    def set_flooded_area(self, save_centr=False):
        """
        Calculates flooded area for hazard. sets yearly flooded area and
            flooded area per event

        Raises
        ------
        MemoryError
        """
        self.centroids.set_area_pixel()
        area_centr = self.centroids.area_pixel
        event_years = np.array([dt.date.fromordinal(self.date[i]).year
                                for i in range(len(self.date))])
        years = np.unique(event_years)
        year_ev_mk = self._annual_event_mask(event_years, years)

        fla_ann_centr = np.zeros((len(years), len(self.centroids.lon)))
        fla_ev_centr = np.array(np.multiply(self.fraction.todense(),
                                            area_centr))
        self.fla_event = np.sum(fla_ev_centr, axis=1)
        for year_ind in range(len(years)):
            fla_ann_centr[year_ind, :] =\
                np.sum(fla_ev_centr[year_ev_mk[year_ind, :], :],
                       axis=0)
        self.fla_annual = np.sum(fla_ann_centr, axis=1)
        self.fla_ann_av = np.mean(self.fla_annual)
        self.fla_ev_av = np.mean(self.fla_event)
        if save_centr:
            self.fla_ann_centr = sp.sparse.csr_matrix(fla_ann_centr)
            self.fla_ev_centr = sp.sparse.csr_matrix(fla_ev_centr)

    def _annual_event_mask(self, event_years, years):
        """Assignes events to each year

        Returns
        -------
        bool array (columns contain events, rows contain years)
        """
        event_mask = np.full((len(years), len(event_years)), False, dtype=bool)
        for year_ind, year in enumerate(years):
            events = np.where(event_years == year)[0]
            event_mask[year_ind, events] = True
        return event_mask

    def set_flood_volume(self, save_centr=False):
        """Calculates flooded area for hazard. sets yearly flooded area and
            flooded area per event

        Raises
        ------
        MemoryError
        """

        fv_ann_centr = np.multiply(self.fla_ann_centr.todense(), self.intensity.todense())

        if save_centr:
            self.fv_ann_centr = sp.sparse.csr_matrix(self.fla_ann_centr)
        self.fv_annual = np.sum(fv_ann_centr, axis=1)

    @staticmethod
    def _select_exact_area(countries=None, reg=None):
        """Extract coordinates of selected countries or region
        from NatID grid. If countries are given countries are cut,
        if only reg is given, the whole region is cut.

        Parameters
        ----------
        countries :
            List of countries
        reg :
            List of regions

        Raises
        ------
        KeyError

        Returns
        -------
        centroids
        """
        lat, lon = u_coord.get_region_gridpoints(
            countries=countries, regions=reg, basemap="isimip", resolution=150)

        if reg:
            country_isos = u_coord.region2isos(reg)
        else:
            country_isos = countries if countries else []

        natIDs = u_coord.country_iso2natid(country_isos)

        centroids = Centroids.from_lat_lon(lat, lon)
        centroids.id = np.arange(centroids.lon.shape[0])
        # centroids.set_region_id()
        return centroids, country_isos, natIDs<|MERGE_RESOLUTION|>--- conflicted
+++ resolved
@@ -129,14 +129,10 @@
                 meta_centroids = copy.copy(dest_centroids)
                 meta_centroids.set_lat_lon_to_meta()
 
-<<<<<<< HEAD
                 # TODO: replace this call to `set_raster` with a call to `from_raster` when
                 # replacing `set_from_nc` with a @classmethod `from_nc`
-                self.set_raster(files_intensity=[dph_path],
-=======
                 self.set_raster(haz_type=HAZ_TYPE,
                                 files_intensity=[dph_path],
->>>>>>> b35eea2d
                                 files_fraction=[frc_path], band=bands.tolist(),
                                 transform=meta_centroids.meta['transform'],
                                 width=meta_centroids.meta['width'],
@@ -158,28 +154,20 @@
                     iso_codes = u_coord.region2isos(reg)
                     # envelope containing counties
                     cntry_geom = u_coord.get_land_geometry(iso_codes)
-<<<<<<< HEAD
                     # TODO: replace this call to `set_raster` with a call to `from_raster` when
                     # replacing `set_from_nc` with a @classmethod `from_nc`
-                    self.set_raster(files_intensity=[dph_path],
-=======
                     self.set_raster(haz_type=HAZ_TYPE,
                                     files_intensity=[dph_path],
->>>>>>> b35eea2d
                                     files_fraction=[frc_path],
                                     band=bands.tolist(),
                                     geometry=cntry_geom)
                     # self.centroids.set_meta_to_lat_lon()
                 else:
                     cntry_geom = u_coord.get_land_geometry(countries)
-<<<<<<< HEAD
                     # TODO: replace this call to `set_raster` with a call to `from_raster` when
                     # replacing `set_from_nc` with a @classmethod `from_nc`
-                    self.set_raster(files_intensity=[dph_path],
-=======
                     self.set_raster(haz_type=HAZ_TYPE,
                                     files_intensity=[dph_path],
->>>>>>> b35eea2d
                                     files_fraction=[frc_path],
                                     band=bands.tolist(),
                                     geometry=cntry_geom)
@@ -190,14 +178,10 @@
 
             rand_geom = shapes.geometry[0]
 
-<<<<<<< HEAD
             # TODO: replace this call to `set_raster` with a call to `from_raster` when
             # replacing `set_from_nc` with a @classmethod `from_nc`
-            self.set_raster(files_intensity=[dph_path],
-=======
             self.set_raster(haz_type=HAZ_TYPE,
                             files_intensity=[dph_path],
->>>>>>> b35eea2d
                             files_fraction=[frc_path],
                             band=bands.tolist(),
                             geometry=rand_geom)
@@ -205,14 +189,10 @@
 
         elif not centroids:
             # centroids as raster
-<<<<<<< HEAD
             # TODO: replace this call to `set_raster` with a call to `from_raster` when
             # replacing `set_from_nc` with a @classmethod `from_nc`
-            self.set_raster(files_intensity=[dph_path],
-=======
             self.set_raster(haz_type=HAZ_TYPE,
                             files_intensity=[dph_path],
->>>>>>> b35eea2d
                             files_fraction=[frc_path],
                             band=bands.tolist())
             # self.centroids.set_meta_to_lat_lon()
