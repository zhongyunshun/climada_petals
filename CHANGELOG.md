--- conflicted
+++ resolved
@@ -25,8 +25,6 @@
 
 ### Fixed
 
-<<<<<<< HEAD
-=======
 ### Deprecated
 
 ### Removed
@@ -45,7 +43,6 @@
 
 ### Fixed
 
->>>>>>> fd1b99ac
 - implicit casting from `DataArray` to `int` in reading mehtods made explicit [#95](https://github.com/CLIMADA-project/climada_petals/pull/95/files)
 
 ## 4.0.1
