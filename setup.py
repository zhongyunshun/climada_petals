--- conflicted
+++ resolved
@@ -37,13 +37,9 @@
     keywords='climate adaptation',
 
     install_requires=[
-<<<<<<< HEAD
-        'climada>=4.0,<=4.1.0',
-=======
         'climada>=4.1',
         'cdsapi',
         'ruamel.yaml',
->>>>>>> 413d06b3
         'scikit-image',
         'xesmf',
         "pymrio",
