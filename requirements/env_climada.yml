--- conflicted
+++ resolved
@@ -3,12 +3,8 @@
   - conda-forge
   - defaults
 dependencies:
-<<<<<<< HEAD
-  - scikit-image>=0.21
-  - pymrio>=0.5.2
-  - osm-flex>=1.1.1
   - overpy
-=======
+  - pymrio>=0.5
   - scikit-image>=0.22
-  - pymrio>=0.5
->>>>>>> 7996fd2c
+  #- pip:
+  #    - osm-flex>=1.1.1