name: climada_env
channels:
  - conda-forge
  - nodefaults
dependencies:
  - meson-python
  - cdsapi>=0.6
<<<<<<< HEAD
  - meson-python>=0.15
=======
  - gfortran>=13.0
>>>>>>> 18399bdb
  - overpy>=0.7
  - pymrio>=0.5
  - rioxarray>=0.13
  - ruamel.yaml>=0.18
  - scikit-image>=0.22
  - xesmf>=0.8<|MERGE_RESOLUTION|>--- conflicted
+++ resolved
@@ -5,11 +5,8 @@
 dependencies:
   - meson-python
   - cdsapi>=0.6
-<<<<<<< HEAD
+  - gfortran>=13.0
   - meson-python>=0.15
-=======
-  - gfortran>=13.0
->>>>>>> 18399bdb
   - overpy>=0.7
   - pymrio>=0.5
   - rioxarray>=0.13
